--- conflicted
+++ resolved
@@ -116,7 +116,6 @@
 
 
     def testMethodWithHandlerAsyncResultBasicTypesFails(self):
-<<<<<<< HEAD
         @asyncio.coroutine
         def do_test():
             @asyncio.coroutine
@@ -124,7 +123,7 @@
                 try:
                     yield from meth(True)
                 except VertxException as err:
-                    self.assertEqual("foobar!", err.getMessage());
+                    self.assertEqual("foobar!", str(foo));
             yield from runner(obj.method_with_handler_async_result_short)
             yield from runner(obj.method_with_handler_async_result_integer)
             yield from runner(obj.method_with_handler_async_result_long)
@@ -135,32 +134,12 @@
             yield from runner(obj.method_with_handler_async_result_string)
         loop = asyncio.get_event_loop()
         loop.run_until_complete(do_test())
-=======
-        dct = dict(count=0)
-        def handler(x, err):
-            self.assertIsNone(x);
-            self.assertIsNotNone(err);
-            self.assertEqual("foobar!", str(err));
-            dct['count'] += 1
-
-        obj.method_with_handler_async_result_byte(True, handler)
-        obj.method_with_handler_async_result_short(True, handler)
-        obj.method_with_handler_async_result_integer(True, handler)
-        obj.method_with_handler_async_result_long(True, handler)
-        obj.method_with_handler_async_result_float(True, handler)
-        obj.method_with_handler_async_result_double(True, handler)
-        obj.method_with_handler_async_result_boolean(True, handler)
-        obj.method_with_handler_async_result_character(True, handler)
-        obj.method_with_handler_async_result_string(True, handler)
-        self.assertEqual(dct['count'], 9)
->>>>>>> f6afc7a5
 
     def testMethodWithUserTypes(self):
         refed_obj.set_string('aardvarks')
         obj.method_with_user_types(refed_obj)
 
 
-<<<<<<< HEAD
     #def testObjectParam(self):
         #obj.method_with_object_param('null', None)
         #obj.method_with_object_param('string', 'wibble')
@@ -1650,1497 +1629,6 @@
     #def testEnumParam(self):
         #ret = obj.method_with_enum_param('sausages', "TIM")
         #self.assertEqual(ret, 'sausagesTIM')
-=======
-    def testObjectParam(self):
-        obj.method_with_object_param('null', None)
-        obj.method_with_object_param('string', 'wibble')
-        obj.method_with_object_param('true', True)
-        obj.method_with_object_param('false', False)
-        obj.method_with_object_param('long', 123)
-        obj.method_with_object_param('double', 123.456)
-        json_obj = {"foo" : "hello", "bar" : 123}
-        obj.method_with_object_param('JsonObject', json_obj)
-        json_arr = ["foo", "bar", "wib"]
-        obj.method_with_object_param('JsonArray', json_arr)
-
-
-    def testDataObjectParam(self):
-        data_object = {"foo" : "hello", "bar" : 123, "wibble" : 1.23}
-        obj.method_with_data_object_param(**data_object)
-
-
-    #TODO not really possible to pass a Null object w/ Python API
-    #def testNullDataObjectParam(self):
-        #data_object = {}
-        #obj.method_with_null_data_object_param(**data_object)
-
-
-    def testMethodWithHandlerDataObject(self):
-        dct = dict(count=0)
-        def handler(option):
-            self.assertEqual("foo", option['foo'])
-            self.assertEqual(123, option['bar'])
-            self.assertEqual(0.0, option['wibble'])
-            dct['count'] += 1
-        obj.method_with_handler_data_object(handler)
-        self.assertEqual(dct['count'], 1)
-
-
-    def testMethodWithHandlerAsyncResultDataObject(self):
-        dct = dict(count=0)
-        def handler(option, err):
-            self.assertIsNone(err)
-            self.assertEqual("foo", option['foo'])
-            self.assertEqual(123, option['bar'])
-            self.assertEqual(0.0, option['wibble'])
-            dct['count'] += 1
-        obj.method_with_handler_async_result_data_object(False, handler)
-        self.assertEqual(dct['count'], 1)
-
-
-    def testMethodWithHandlerAsyncResultDataObjectFails(self):
-        dct = dict(count=0)
-        def handler(option, err):
-            self.assertIsNone(option)
-            self.assertIsNotNone(err)
-            self.assertEqual("foobar!", str(err))
-            dct['count'] += 1
-        obj.method_with_handler_async_result_data_object(True, handler)
-        self.assertEqual(dct['count'], 1)
-
-
-    def testMethodWithHandlerListAndSet(self):
-        dct = dict(count=0)
-        def handle_str_list(l):
-            self.assertEqual(type(l), list)
-            self.assertEqual("foo", l[0])
-            self.assertEqual("bar", l[1])
-            self.assertEqual("wibble", l[2])
-            dct['count'] += 1
-        def handle_int_list(l):
-            self.assertEqual(type(l), list)
-            self.assertEqual(5, l[0])
-            self.assertEqual(12, l[1])
-            self.assertEqual(100, l[2])
-            dct['count'] += 1
-        def handle_str_set(s):
-            self.assertEqual(type(s), set)
-            self.assertSetEqual(set(['foo', 'bar', 'wibble']), s)
-            dct['count'] += 1
-        def handle_int_set(s):
-            self.assertEqual(type(s), set)
-            self.assertSetEqual(set([5, 12, 100]), s)
-            dct['count'] += 1
-
-        obj.method_with_handler_list_and_set(handle_str_list, handle_int_list,
-                                             handle_str_set, handle_int_set)
-        self.assertEqual(dct['count'], 4)
-
-
-    def testMethodWithHandlerAsyncResultListAndSet(self):
-        dct = dict(count=0)
-        def handle_str_list(l, err):
-            self.assertIsNone(err)
-            self.assertEqual(type(l), list)
-            self.assertEqual("foo", l[0])
-            self.assertEqual("bar", l[1])
-            self.assertEqual("wibble", l[2])
-            dct['count'] += 1
-        def handle_int_list(l, err):
-            self.assertIsNone(err)
-            self.assertEqual(type(l), list)
-            self.assertEqual(5, l[0])
-            self.assertEqual(12, l[1])
-            self.assertEqual(100, l[2])
-            dct['count'] += 1
-        def handle_str_set(s, err):
-            self.assertIsNone(err)
-            self.assertEqual(type(s), set)
-            self.assertSetEqual(set(['foo', 'bar', 'wibble']), s)
-            dct['count'] += 1
-        def handle_int_set(s, err):
-            self.assertIsNone(err)
-            self.assertEqual(type(s), set)
-            self.assertSetEqual(set([5, 12, 100]), s)
-            dct['count'] += 1
-
-        obj.method_with_handler_async_result_list_string(handle_str_list)
-        obj.method_with_handler_async_result_list_integer(handle_int_list)
-        obj.method_with_handler_async_result_set_string(handle_str_set)
-        obj.method_with_handler_async_result_set_integer(handle_int_set)
-        self.assertEqual(dct['count'], 4)
-
-
-    def testMethodWithHandlerListVertxGen(self):
-        dct = dict(count=0)
-        def handler(val):
-            self.assertEqual(type(val), list)
-            self.assertEqual(len(val), 2)
-            self.assertEqual(type(val[0]), RefedInterface1)
-            self.assertEqual(val[0].get_string(), 'foo')
-            self.assertEqual(type(val[1]), RefedInterface1)
-            self.assertEqual(val[1].get_string(), 'bar')
-            dct['count'] += 1
-        obj.method_with_handler_list_vertx_gen(handler)
-        self.assertEqual(dct['count'], 1)
-
-    def testMethodWithHandlerUserTypes(self):
-        dct = dict(count=0)
-        def handler(val):
-            self.assertEqual(type(val), RefedInterface1)
-            self.assertEqual(val.get_string(), 'echidnas')
-            dct['count'] += 1
-        obj.method_with_handler_user_types(handler)
-        self.assertEqual(dct['count'], 1)
-
-    def testMethodWithHandlerListAbstractVertxGen(self):
-        dct = dict(count=0)
-        def handler(val):
-            self.assertEqual(type(val), list)
-            self.assertEqual(len(val), 2)
-            self.assertIsInstance(val[0], RefedInterface2)
-            self.assertEqual(val[0].get_string(), 'abstractfoo')
-            self.assertIsInstance(val[1], RefedInterface2)
-            self.assertEqual(val[1].get_string(), 'abstractbar')
-            dct['count'] += 1
-
-        obj.method_with_handler_list_abstract_vertx_gen(handler)
-        self.assertEqual(dct['count'], 1)
-
-
-    def testMethodWithHandlerAsyncResultListVertxGen(self):
-        dct = dict(count=0)
-        def handler(val, err):
-            self.assertIsNone(err)
-            self.assertEqual(type(val), list)
-            self.assertEqual(len(val), 2)
-            self.assertEqual(type(val[0]), RefedInterface1)
-            self.assertEqual(val[0].get_string(), 'foo')
-            self.assertEqual(type(val[1]), RefedInterface1)
-            self.assertEqual(val[1].get_string(), 'bar')
-            dct['count'] += 1
-        obj.method_with_handler_async_result_list_vertx_gen(handler)
-        self.assertEqual(dct['count'], 1)
-
-
-    def testMethodWithHandlerAsyncResultListAbstractVertxGen(self):
-        dct = dict(count=0)
-        def handler(val, err):
-            self.assertIsNone(err)
-            self.assertEqual(type(val), list)
-            self.assertEqual(len(val), 2)
-            self.assertIsInstance(val[0], RefedInterface2)
-            self.assertEqual(val[0].get_string(), 'abstractfoo')
-            self.assertIsInstance(val[1], RefedInterface2)
-            self.assertEqual(val[1].get_string(), 'abstractbar')
-            dct['count'] += 1
-
-        obj.method_with_handler_async_result_list_abstract_vertx_gen(handler)
-        self.assertEqual(dct['count'], 1)
-
-
-    def testMethodWithHandlerSetVertxGen(self):
-        dct = dict(count=0)
-        def handler(val):
-            self.assertEqual(type(val), set)
-            self.assertEqual(len(val), 2)
-            for item in val:
-                self.assertEqual(type(item), RefedInterface1)
-            self.assertSetEqual(set([x.get_string() for x in val]), 
-                                set(['foo', 'bar']))
-            dct['count'] += 1
-        obj.method_with_handler_set_vertx_gen(handler)
-        self.assertEqual(dct['count'], 1)
-
-
-    def testMethodWithHandlerSetAbstractVertxGen(self):
-        dct = dict(count=0)
-        def handler(val):
-            self.assertEqual(type(val), set)
-            self.assertEqual(len(val), 2)
-            for item in val:
-                self.assertIsInstance(item, RefedInterface2)
-            self.assertSetEqual(set([x.get_string() for x in val]), 
-                                set(['abstractfoo', 'abstractbar']))
-            dct['count'] += 1
-
-        obj.method_with_handler_set_abstract_vertx_gen(handler)
-        self.assertEqual(dct['count'], 1)
-
-
-    def testMethodWithHandlerAsyncResultSetVertxGen(self):
-        dct = dict(count=0)
-        def handler(val, err):
-            self.assertIsNone(err)
-            self.assertEqual(type(val), set)
-            self.assertEqual(len(val), 2)
-            for item in val:
-                self.assertEqual(type(item), RefedInterface1)
-            self.assertSetEqual(set([x.get_string() for x in val]), 
-                                set(['foo', 'bar']))
-            dct['count'] += 1
-
-        obj.method_with_handler_async_result_set_vertx_gen(handler)
-        self.assertEqual(dct['count'], 1)
-
-
-    def testMethodWithHandlerAsyncResultSetAbstractVertxGen(self):
-        dct = dict(count=0)
-        def handler(val, err):
-            self.assertIsNone(err)
-            self.assertEqual(type(val), set)
-            self.assertEqual(len(val), 2)
-            for item in val:
-                self.assertIsInstance(item, RefedInterface2)
-            self.assertSetEqual(set([x.get_string() for x in val]), 
-                                set(['abstractfoo', 'abstractbar']))
-            dct['count'] += 1
-
-        obj.method_with_handler_async_result_set_abstract_vertx_gen(handler)
-        self.assertEqual(dct['count'], 1)
-
-
-    def testMethodWithHandlerListJsonObject(self):
-        dct = dict(count=0)
-        def handler(val):
-            self.assertEqual(type(val), list)
-            self.assertEqual(len(val), 2)
-            self.assertEqual(type(val[0]), dict)
-            self.assertEqual(val[0], dict(cheese='stilton'))
-            self.assertEqual(type(val[1]), dict)
-            self.assertEqual(val[1], dict(socks='tartan'))
-            dct['count'] += 1
-        obj.method_with_handler_list_json_object(handler)
-        self.assertEqual(dct['count'], 1)
-
-
-    def testMethodWithHandlerListNullJsonObject(self):
-        dct = dict(count=0)
-        def handler(val):
-            self.assertEqual(type(val), list)
-            self.assertEqual(len(val), 1)
-            self.assertIsNone(val[0])
-            dct['count'] += 1
-        obj.method_with_handler_list_null_json_object(handler)
-        self.assertEqual(dct['count'], 1)
-
-
-    def testMethodWithHandlerListComplexJsonObject(self):
-        dct = dict(count=0)
-        def handler(val):
-            self.assertEqual(type(val), list)
-            self.assertEqual(len(val), 1)
-            self.assertEqual(val[0], {'outer' : {'socks' : 'tartan'}, 'list' : ['yellow', 'blue']})
-            dct['count'] += 1
-        obj.method_with_handler_list_complex_json_object(handler)
-        self.assertEqual(dct['count'], 1)
-
-
-    def testMethodWithHandlerAsyncResultListJsonObject(self):
-        dct = dict(count=0)
-        def handler(val, err):
-            self.assertIsNone(err)
-            self.assertEqual(type(val), list)
-            self.assertEqual(len(val), 2)
-            self.assertEqual(type(val[0]), dict)
-            self.assertEqual(val[0], dict(cheese='stilton'))
-            self.assertEqual(type(val[1]), dict)
-            self.assertEqual(val[1], dict(socks='tartan'))
-            dct['count'] += 1
-        obj.method_with_handler_async_result_list_json_object(handler)
-        self.assertEqual(dct['count'], 1)
-
-
-    def testMethodWithHandlerAsyncResultListNullJsonObject(self):
-        dct = dict(count=0)
-        def handler(val, err):
-            self.assertIsNone(err)
-            self.assertEqual(type(val), list)
-            self.assertEqual(len(val), 1)
-            self.assertIsNone(val[0])
-            dct['count'] += 1
-        obj.method_with_handler_async_result_list_null_json_object(handler)
-        self.assertEqual(dct['count'], 1)
-
-
-    def testMethodWithHandlerAsyncResultListComplexJsonObject(self):
-        dct = dict(count=0)
-        def handler(val, err):
-            self.assertIsNone(err)
-            self.assertEqual(type(val), list)
-            self.assertEqual(len(val), 1)
-            self.assertEqual(val[0], {'outer' : {'socks' : 'tartan'}, 
-                                      'list' : ['yellow', 'blue']})
-            dct['count'] += 1
-        obj.method_with_handler_async_result_list_complex_json_object(handler)
-        self.assertEqual(dct['count'], 1)
-
-
-    def testMethodWithHandlerSetJsonObject(self):
-        dct = dict(count=0)
-        def handler(val):
-            self.assertEqual(type(val), set)
-            for elt in val:
-                self.assertEqual(type(elt), frozendict)
-            self.assertEqual(val, set([frozendict(cheese='stilton'), 
-                                       frozendict(socks='tartan')]))
-            dct['count'] += 1
-        obj.method_with_handler_set_json_object(handler)
-        self.assertEqual(dct['count'], 1)
-
-
-    def testMethodWithHandlerSetNullJsonObject(self):
-        dct = dict(count=0)
-        def handler(val):
-            self.assertEqual(type(val), set)
-            self.assertEqual(len(val), 1)
-            for elt in val:
-                self.assertIsNone(None)
-            dct['count'] += 1
-        obj.method_with_handler_set_null_json_object(handler)
-        self.assertEqual(dct['count'], 1)
-
-
-    def testMethodWithHandlerSetComplexJsonObject(self):
-        dct = dict(count=0)
-        def handler(val):
-            self.assertEqual(type(val), set)
-            self.assertEqual(len(val), 1)
-            self.assertEqual(val, set([frozendict({'outer' : frozendict({'socks' : 'tartan'}),
-                                                   'list' : frozenset(['yellow', 'blue'])})
-                                     ])
-                            )
-            dct['count'] += 1
-        obj.method_with_handler_set_complex_json_object(handler)
-        self.assertEqual(dct['count'], 1)
-
-
-    def testMethodWithHandlerAsyncResultSetJsonObject(self):
-        dct = dict(count=0)
-        def handler(val, err):
-            self.assertIsNone(err)
-            self.assertEqual(type(val), set)
-            for elt in val:
-                self.assertEqual(type(elt), frozendict)
-            self.assertEqual(val, set([frozendict(cheese='stilton'), 
-                                       frozendict(socks='tartan')]))
-            dct['count'] += 1
-        obj.method_with_handler_async_result_set_json_object(handler)
-        self.assertEqual(dct['count'], 1)
-
-
-    def testMethodWithHandlerAsyncResultSetNullJsonObject(self):
-        dct = dict(count=0)
-        def handler(val, err):
-            self.assertIsNone(err)
-            self.assertEqual(type(val), set)
-            self.assertEqual(len(val), 1)
-            for elt in val:
-                self.assertIsNone(None)
-            dct['count'] += 1
-        obj.method_with_handler_async_result_set_null_json_object(handler)
-        self.assertEqual(dct['count'], 1)
-
-
-    def testMethodWithHandlerAsyncResultSetComplexJsonObject(self):
-        dct = dict(count=0)
-        def handler(val, err):
-            self.assertIsNone(err)
-            self.assertEqual(type(val), set)
-            self.assertEqual(len(val), 1)
-            self.assertEqual(val, set([frozendict({'outer' : frozendict({'socks' : 'tartan'}),
-                                                   'list' : frozenset(['yellow', 'blue'])})
-                                     ])
-                            )
-            dct['count'] += 1
-        obj.method_with_handler_async_result_set_complex_json_object(handler)
-        self.assertEqual(dct['count'], 1)
-
-
-    def testMethodWithHandlerListJsonArray(self):
-        dct = dict(count=0)
-        def handler(val):
-            self.assertEqual(type(val), list)
-            self.assertEqual(len(val), 2)
-            self.assertEqual(type(val[0]), list)
-            self.assertEqual(val[0], ['green', 'blue'])
-            self.assertEqual(type(val[1]), list)
-            self.assertEqual(val[1], ['yellow', 'purple'])
-            dct['count'] += 1
-        obj.method_with_handler_list_json_array(handler)
-        self.assertEqual(dct['count'], 1)
-
-
-    def testMethodWithHandlerListNullJsonArray(self):
-        dct = dict(count=0)
-        def handler(val):
-            self.assertEqual(type(val), list)
-            self.assertEqual(len(val), 1)
-            self.assertIsNone(val[0])
-            dct['count'] += 1
-        obj.method_with_handler_list_null_json_array(handler)
-        self.assertEqual(dct['count'], 1)
-
-
-    def testMethodWithHandlerAsyncResultListJsonArray(self):
-        dct = dict(count=0)
-        def handler(val, err):
-            self.assertIsNone(err)
-            self.assertEqual(type(val), list)
-            self.assertEqual(len(val), 2)
-            self.assertEqual(type(val[0]), list)
-            self.assertEqual(val[0], ['green', 'blue'])
-            self.assertEqual(type(val[1]), list)
-            self.assertEqual(val[1], ['yellow', 'purple'])
-            dct['count'] += 1
-        obj.method_with_handler_async_result_list_json_array(handler)
-        self.assertEqual(dct['count'], 1)
-
-
-    def testMethodWithHandlerAsyncResultListNullJsonArray(self):
-        dct = dict(count=0)
-        def handler(val, err):
-            self.assertIsNone(err)
-            self.assertEqual(type(val), list)
-            self.assertEqual(len(val), 1)
-            self.assertIsNone(val[0])
-            dct['count'] += 1
-        obj.method_with_handler_async_result_list_null_json_array(handler)
-        self.assertEqual(dct['count'], 1)
-
-
-    def testMethodWithHandlerAsyncResultListComplexJsonArray(self):
-        dct = dict(count=0)
-        def handler(val, err):
-            self.assertIsNone(err)
-            self.assertEqual(type(val), list)
-            self.assertEqual(val, [[{'foo' : 'hello'}], [{'bar' : 'bye'}]])
-            dct['count'] += 1
-        obj.method_with_handler_async_result_list_complex_json_array(handler)
-        self.assertEqual(dct['count'], 1)
-
-
-    def testMethodWithHandlerSetJsonArray(self):
-        dct = dict(count=0)
-        def handler(val):
-            self.assertEqual(type(val), set)
-            for elt in val:
-                self.assertEqual(type(elt), frozenset)
-            self.assertEqual(val, set([frozenset(['green', 'blue']),
-                                       frozenset(['yellow', 'purple'])]))
-            dct['count'] += 1
-        obj.method_with_handler_set_json_array(handler)
-        self.assertEqual(dct['count'], 1)
-
-
-    def testMethodWithHandlerSetNullJsonArray(self):
-        dct = dict(count=0)
-        def handler(val):
-            self.assertEqual(type(val), set)
-            self.assertEqual(len(val), 1)
-            for elt in val:
-                self.assertIsNone(elt)
-            dct['count'] += 1
-        obj.method_with_handler_set_null_json_array(handler)
-        self.assertEqual(dct['count'], 1)
-
-
-    def testMethodWithHandlerSetComplexJsonArray(self):
-        dct = dict(count=0)
-        def handler(val):
-            self.assertEqual(type(val), set)
-            self.assertEqual(val, set([frozenset([frozendict({'foo' : 'hello'})]), 
-                                       frozenset([frozendict({'bar' : 'bye'})])
-                                     ])
-                            )
-            dct['count'] += 1
-        obj.method_with_handler_set_complex_json_array(handler)
-        self.assertEqual(dct['count'], 1)
-
-
-    def testMethodWithHandlerAsyncResultSetJsonArray(self):
-        dct = dict(count=0)
-        def handler(val, err):
-            self.assertIsNone(err)
-            self.assertEqual(type(val), set)
-            for elt in val:
-                self.assertEqual(type(elt), frozenset)
-            self.assertEqual(val, set([frozenset(['purple', 'yellow']), 
-                                       frozenset(['blue', 'green'])
-                                     ])
-                            )
-            dct['count'] += 1
-        obj.method_with_handler_async_result_set_json_array(handler)
-        self.assertEqual(dct['count'], 1)
-
-
-    def testMethodWithHandlerAsyncResultSetNullJsonArray(self):
-        dct = dict(count=0)
-        def handler(val, err):
-            self.assertIsNone(err)
-            self.assertEqual(type(val), set)
-            self.assertEqual(len(val), 1)
-            for elt in val:
-                self.assertIsNone(elt)
-            dct['count'] += 1
-        obj.method_with_handler_async_result_set_null_json_array(handler)
-        self.assertEqual(dct['count'], 1)
-
-
-    def testMethodWithHandlerListComplexJsonArray(self):
-        dct = dict(count=0)
-        def handler(val):
-            self.assertEqual(type(val), list)
-            self.assertEqual(val, [[{'foo' : 'hello'}], [{'bar' : 'bye'}]])
-            dct['count'] += 1
-        obj.method_with_handler_list_complex_json_array(handler)
-        self.assertEqual(dct['count'], 1)
-
-
-    def testMethodWithHandlerAsyncResultSetComplexJsonArray(self):
-        dct = dict(count=0)
-        dct = dict(count=0)
-        def handler(val, err):
-            self.assertIsNone(err)
-            self.assertEqual(type(val), set)
-            self.assertEqual(val, set([frozenset([frozendict({'foo' : 'hello'})]), 
-                                       frozenset([frozendict({'bar' : 'bye'})])
-                                     ])
-                            )
-            dct['count'] += 1
-        obj.method_with_handler_async_result_set_complex_json_array(handler)
-        self.assertEqual(dct['count'], 1)
-
-
-    def testMethodWithHandlerListDataObject(self):
-        dct = dict(count=0)
-        def handler(val):
-            self.assertEqual(type(val), list)
-            for elt in val:
-                self.assertEqual(type(elt), dict)
-            self.assertEqual(val[0], {'foo' : 'String 1', 'bar' : 1, 'wibble' : 1.1})
-            self.assertEqual(val[1], {'foo' : 'String 2', 'bar' : 2, 'wibble' : 2.2})
-            dct['count'] += 1
-        obj.method_with_handler_list_data_object(handler)
-        self.assertEqual(dct['count'], 1)
-
-
-    def testMethodWithHandlerListNullDataObject(self):
-        dct = dict(count=0)
-        def handler(val):
-            self.assertEqual(type(val), list)
-            self.assertIsNone(val[0])
-            dct['count'] += 1
-        obj.method_with_handler_list_null_data_object(handler)
-        self.assertEqual(dct['count'], 1)
-
-
-    def testMethodWithHandlerSetDataObject(self):
-        dct = dict(count=0)
-        def handler(val):
-            self.assertEqual(val, set([frozendict({'foo' : 'String 1', 'bar' : 1, 'wibble' : 1.1}),
-                                       frozendict({'foo' : 'String 2', 'bar' : 2, 'wibble' : 2.2})
-                                      ])
-                            )
-            dct['count'] += 1
-        obj.method_with_handler_set_data_object(handler)
-        self.assertEqual(dct['count'], 1)
-
-
-    def testMethodWithHandlerSetNullDataObject(self):
-        dct = dict(count=0)
-        def handler(val):
-            self.assertEqual(val, set([None]))
-            dct['count'] += 1
-        obj.method_with_handler_set_null_data_object(handler)
-        self.assertEqual(dct['count'], 1)
-
-
-    def testMethodWithHandlerAsyncResultListDataObject(self):
-        dct = dict(count=0)
-        def handler(val, err):
-            self.assertIsNone(err)
-            self.assertEqual(type(val), list)
-            for elt in val:
-                self.assertEqual(type(elt), dict)
-            self.assertEqual(val[0], {'foo' : 'String 1', 'bar' : 1, 'wibble' : 1.1})
-            self.assertEqual(val[1], {'foo' : 'String 2', 'bar' : 2, 'wibble' : 2.2})
-            dct['count'] += 1
-        obj.method_with_handler_async_result_list_data_object(handler)
-        self.assertEqual(dct['count'], 1)
-
-
-    def testMethodWithHandlerAsyncResultListNullDataObject(self):
-        dct = dict(count=0)
-        def handler(val, err):
-            self.assertIsNone(err)
-            self.assertEqual(val, [None])
-            dct['count'] += 1
-        obj.method_with_handler_async_result_list_null_data_object(handler)
-        self.assertEqual(dct['count'], 1)
-
-
-    def testMethodWithHandlerAsyncResultSetDataObject(self):
-        dct = dict(count=0)
-        def handler(val, err):
-            self.assertIsNone(err)
-            self.assertEqual(val, set([frozendict({'foo' : 'String 1', 'bar' : 1, 'wibble' : 1.1}),
-                                       frozendict({'foo' : 'String 2', 'bar' : 2, 'wibble' : 2.2})
-                                      ])
-                            )
-            dct['count'] += 1
-        obj.method_with_handler_async_result_set_data_object(handler)
-        self.assertEqual(dct['count'], 1)
-
-
-    def testMethodWithHandlerAsyncResultSetNullDataObject(self):
-        dct = dict(count=0)
-        def handler(val, err):
-            self.assertIsNone(err)
-            self.assertEqual(val, set([None]))
-            dct['count'] += 1
-        obj.method_with_handler_async_result_set_null_data_object(handler)
-        self.assertEqual(dct['count'], 1)
-
-
-    def testMethodWithHandlerAsyncResultUserTypes(self):
-        dct = dict(count=0)
-        def handler(val, err):
-            self.assertIsNone(err)
-            self.assertEqual(type(val), RefedInterface1)
-            self.assertEqual(val.get_string(), 'cheetahs')
-            dct['count'] += 1
-        obj.method_with_handler_async_result_user_types(handler)
-        self.assertEqual(dct['count'], 1)
-
-
-    def testMethodWithConcreteHandlerUserTypeSubtype(self):
-        dct = dict(count=0)
-        def handler(obj):
-            self.assertEqual(type(obj), RefedInterface1)
-            self.assertEqual(obj.get_string(), 'echidnas')
-            dct['count'] += 1
-        arg = Factory.create_concrete_handler_user_type(handler)
-        obj.method_with_concrete_handler_user_type_subtype(arg)
-        self.assertEqual(dct['count'], 1)
-
-
-    def testMethodWithAbstractHandlerUserTypeSubtype(self):
-        dct = dict(count=0)
-        def handler(obj):
-            self.assertEqual(type(obj), RefedInterface1)
-            self.assertEqual(obj.get_string(), 'echidnas')
-            dct['count'] += 1
-        arg = Factory.create_abstract_handler_user_type(handler)
-        obj.method_with_abstract_handler_user_type_subtype(arg)
-        self.assertEqual(dct['count'], 1)
-
-
-    def testMethodWithConcreteHandlerUserTypeSubtypeExtension(self):
-        dct = dict(count=0)
-        def handler(obj):
-            self.assertEqual(type(obj), RefedInterface1)
-            self.assertEqual(obj.get_string(), 'echidnas')
-            dct['count'] += 1
-        arg = Factory.create_concrete_handler_user_type_extension(handler)
-        obj.method_with_concrete_handler_user_type_subtype_extension(arg)
-        self.assertEqual(dct['count'], 1)
-
-
-    def testMethodWithHandlerVoid(self):
-        dct = dict(count=0)
-        def handler(val):
-            self.assertIsNone(val)
-            dct['count'] += 1
-        obj.method_with_handler_void(handler)
-        self.assertEqual(dct['count'], 1)
-
-
-    def testMethodWithHandlerAsyncResultVoid(self):
-        dct = dict(count=0)
-        def handler(val, err):
-            self.assertIsNone(err)
-            self.assertIsNone(val)
-            dct['count'] += 1
-        obj.method_with_handler_async_result_void(False, handler)
-        self.assertEqual(dct['count'], 1)
-
-
-    def testMethodWithHandlerAsyncResultVoidFails(self):
-        dct = dict(count=0)
-        def handler(val, err):
-            self.assertIsNone(val)
-            self.assertEqual(str(err), 'foo!')
-            dct['count'] += 1
-        obj.method_with_handler_async_result_void(True, handler)
-        self.assertEqual(dct['count'], 1)
-
-
-    def testMethodWithHandlerThrowable(self):
-        dct = dict(count=0)
-        def handler(err):
-            self.assertEqual(err.getMessage(), 'cheese!')
-            dct['count'] += 1
-        obj.method_with_handler_throwable(handler)
-        self.assertEqual(dct['count'], 1)
-
-
-    def testMethodWithHandlerGenericUserType(self):
-        def run_test(value, assertion):
-            dct = dict(count=0)
-            def handler(obj):
-                self.assertIsNotNone(obj)
-                self.assertEqual(type(obj), GenericRefedInterface)
-                assertion(obj.get_value())
-                dct['count'] += 1
-            obj.method_with_handler_generic_user_type(value, handler)
-            self.assertEqual(dct['count'], 1)
-        run_test('string_value', lambda x: self.assertEqual(x, 'string_value'))
-        run_test({'key' : 'key_value'}, lambda x: self.assertEqual(x, {'key' : 'key_value'}))
-        run_test(['foo', 'bar', 'juu'], lambda x: self.assertEqual(x, ['foo', 'bar', 'juu']))
-
-
-    def testMethodWithHandlerAsyncResultGenericUserType(self):
-        def run_test(value, assertion):
-            dct = dict(count=0)
-            def handler(obj, err):
-                self.assertIsNone(err)
-                self.assertIsNotNone(obj)
-                self.assertEqual(type(obj), GenericRefedInterface)
-                assertion(obj.get_value())
-                dct['count'] += 1
-            obj.method_with_handler_async_result_generic_user_type(value, handler)
-            self.assertEqual(dct['count'], 1)
-        run_test('string_value', lambda x: self.assertEqual(x, 'string_value'))
-        run_test({'key' : 'key_value'}, lambda x: self.assertEqual(x, {'key' : 'key_value'}))
-        run_test(['foo', 'bar', 'juu'], lambda x: self.assertEqual(x, ['foo', 'bar', 'juu']))
-
-
-    def testMethodWithGenericParam(self):
-        obj.method_with_generic_param('String', 'foo')
-        obj.method_with_generic_param('JsonObject', {'foo' : 'hello','bar' : 123})
-        obj.method_with_generic_param('JsonArray', ['foo', 'bar', 'wib'])
-
-
-    def testMethodWithGenericHandler(self):
-        dct = dict(count=0)
-        def str_handler(val):
-            self.assertEqual(type(val), unicode)
-            self.assertEqual(val, 'foo')
-            dct['count'] += 1
-        obj.method_with_generic_handler('String', str_handler)
-        self.assertEqual(dct['count'], 1)
-
-        dct = dict(count=0)
-        def do_handler(val):
-            self.assertEqual(val.getString(), 'bar')
-            dct['count'] += 1
-        obj.method_with_generic_handler('Ref', do_handler)
-        self.assertEqual(dct['count'], 1)
-
-        dct = dict(count=0)
-        def json_obj_handler(val):
-            self.assertEqual(type(val), dict)
-            self.assertEqual(val, {'foo' : 'hello', 'bar' : 123})
-            dct['count'] += 1
-        obj.method_with_generic_handler('JsonObject', json_obj_handler)
-        self.assertEqual(dct['count'], 1)
-
-        dct = dict(count=0)
-        def json_arr_handler(val):
-            self.assertEqual(type(val), list)
-            self.assertEqual(val, ['foo', 'bar', 'wib'])
-            dct['count'] += 1
-        obj.method_with_generic_handler('JsonArray', json_arr_handler)
-        self.assertEqual(dct['count'], 1)
-
-        dct = dict(count=0)
-        def json_obj_complex_handler(val):
-            self.assertEqual(type(val), dict)
-            self.assertEqual(val, {'outer' : {'foo' : 'hello'}, 
-                                   'bar' : ['this', 'that']})
-            dct['count'] += 1
-        obj.method_with_generic_handler('JsonObjectComplex', json_obj_complex_handler)
-        self.assertEqual(dct['count'], 1)
-
-
-    def testMethodWithGenericHandlerAsyncResult(self):
-        dct = dict(count=0)
-        def str_handler(val, err):
-            self.assertIsNone(err)
-            self.assertEqual(type(val), unicode)
-            self.assertEqual(val, 'foo')
-            dct['count'] += 1
-        obj.method_with_generic_handler_async_result('String', str_handler)
-        self.assertEqual(dct['count'], 1)
-
-        dct = dict(count=0)
-        def do_handler(val, err):
-            self.assertIsNone(err)
-            self.assertEqual(val.getString(), 'bar')
-            dct['count'] += 1
-        obj.method_with_generic_handler_async_result('Ref', do_handler)
-        self.assertEqual(dct['count'], 1)
-
-        dct = dict(count=0)
-        def json_obj_handler(val, err):
-            self.assertIsNone(err)
-            self.assertEqual(type(val), dict)
-            self.assertEqual(val, {'foo' : 'hello', 'bar' : 123})
-            dct['count'] += 1
-        obj.method_with_generic_handler_async_result('JsonObject', json_obj_handler)
-        self.assertEqual(dct['count'], 1)
-
-        dct = dict(count=0)
-        def json_arr_handler(val, err):
-            self.assertIsNone(err)
-            self.assertEqual(type(val), list)
-            self.assertEqual(val, ['foo', 'bar', 'wib'])
-            dct['count'] += 1
-        obj.method_with_generic_handler_async_result('JsonArray', json_arr_handler)
-        self.assertEqual(dct['count'], 1)
-
-        dct = dict(count=0)
-        def json_obj_complex_handler(val, err):
-            self.assertIsNone(err)
-            self.assertEqual(type(val), dict)
-            self.assertEqual(val, {'outer' : {'foo' : 'hello'}, 
-                                   'bar' : ['this', 'that']})
-            dct['count'] += 1
-        obj.method_with_generic_handler_async_result('JsonObjectComplex', json_obj_complex_handler)
-        self.assertEqual(dct['count'], 1)
-
-
-    def testJsonParams(self):
-        obj.method_with_json_params({'cat' : 'lion', 'cheese' : 'cheddar'}, 
-                                    ['house', 'spider'])
-
-
-    def testNullJsonParams(self):
-        self.assertRaises(TypeError, obj.method_with_null_json_params, None, None)
-
-
-    def testJsonHandlerParams(self):
-        dct = dict(count=0)
-        def obj_handler(val):
-            self.assertEqual(val, {'cheese' : 'stilton'})
-            dct['count'] += 1
-        def arr_handler(val):
-            self.assertEqual(val, ['socks', 'shoes'])
-            dct['count'] += 1
-        obj.method_with_handler_json(obj_handler, arr_handler)
-        self.assertEqual(dct['count'], 2)
-
-
-    def testNullJsonHandlerParams(self):
-        dct = dict(count=0)
-        def obj_handler(val):
-            self.assertIsNone(val)
-            dct['count'] += 1
-        def arr_handler(val):
-            self.assertIsNone(val)
-            dct['count'] += 1
-        obj.method_with_handler_null_json(obj_handler, arr_handler)
-        self.assertEqual(dct['count'], 2)
-
-
-    def testComplexJsonHandlerParams(self):
-        dct = dict(count=0)
-        def obj_handler(val):
-            self.assertEqual(val, {'outer' : {'socks' : 'tartan'},
-                                   'list' : ['yellow', 'blue']})
-            dct['count'] += 1
-        def arr_handler(val):
-            self.assertEqual(val, [[{'foo' : 'hello'}], [{'bar' : 'bye'}]])
-            dct['count'] += 1
-        obj.method_with_handler_complex_json(obj_handler, arr_handler)
-        self.assertEqual(dct['count'], 2)
-
-
-    def testJsonHandlerAsyncResultParams(self):
-        dct = dict(count=0)
-        def obj_handler(val, err):
-            self.assertIsNone(err)
-            self.assertEqual(val, {'cheese' : 'stilton'})
-            dct['count'] += 1
-        def arr_handler(val, err):
-            self.assertIsNone(err)
-            self.assertEqual(val, ['socks', 'shoes'])
-            dct['count'] += 1
-        obj.method_with_handler_async_result_json_object(obj_handler)
-        obj.method_with_handler_async_result_json_array(arr_handler)
-        self.assertEqual(dct['count'], 2)
-
-
-    def testNullJsonHandlerAsyncResultParams(self):
-        dct = dict(count=0)
-        def obj_handler(val, err):
-            self.assertIsNone(val)
-            self.assertIsNone(err)
-            dct['count'] += 1
-        def arr_handler(val, err):
-            self.assertIsNone(val)
-            self.assertIsNone(err)
-            dct['count'] += 1
-
-        obj.method_with_handler_async_result_null_json_object(obj_handler)
-        obj.method_with_handler_async_result_null_json_array(arr_handler)
-        self.assertEqual(dct['count'], 2)
-
-
-    def testComplexJsonHandlerAsyncResultParams(self):
-        dct = dict(count=0)
-        def obj_handler(val, err):
-            self.assertIsNone(err)
-            self.assertEqual(val, {'outer' : {'socks' : 'tartan'},
-                                   'list' : ['yellow', 'blue']})
-            dct['count'] += 1
-        def arr_handler(val, err):
-            self.assertIsNone(err)
-            self.assertEqual(val, [{'foo' : 'hello'}, {'bar' : 'bye'}])
-            dct['count'] += 1
-        obj.method_with_handler_async_result_complex_json_object(obj_handler)
-        obj.method_with_handler_async_result_complex_json_array(arr_handler)
-        self.assertEqual(dct['count'], 2)
-
-
-    def testBasicReturns(self):
-        ret = obj.method_with_byte_return()
-        self.assertEqual(type(ret), int)
-        self.assertEqual(ret, 123)
-        ret = obj.method_with_short_return()
-        self.assertEqual(type(ret), int)
-        self.assertEqual(ret, 12345)
-        ret = obj.method_with_int_return()
-        self.assertEqual(type(ret), int)
-        self.assertEqual(ret, 12345464)
-        ret = obj.method_with_long_return()
-        self.assertEqual(type(ret), long)
-        self.assertEqual(ret, 65675123)
-        ret = obj.method_with_float_return()
-        self.assertEqual(type(ret), float)
-        self.assertEqual(ret, 1.23)
-        ret = obj.method_with_double_return()
-        self.assertEqual(type(ret), float)
-        self.assertEqual(ret, 3.34535)
-        ret = obj.method_with_boolean_return()
-        self.assertEqual(type(ret), bool)
-        self.assertEqual(ret, True)
-        ret = obj.method_with_char_return()
-        self.assertEqual(type(ret), unicode)
-        self.assertEqual(ret, 'Y')
-        ret = obj.method_with_string_return()
-        self.assertEqual(type(ret), unicode)
-        self.assertEqual(ret, 'orangutan')
-
-
-    def testVertxGenReturn(self):
-        ret = obj.method_with_vertx_gen_return()
-        self.assertEqual(type(ret), RefedInterface1)
-        self.assertEqual(ret.get_string(), 'chaffinch')
-
-
-    def testVertxGenNullReturn(self):
-        ret = obj.method_with_vertx_gen_null_return()
-        self.assertIsNone(ret)
-
-
-    def testAbstractVertxGenReturn(self):
-        ret = obj.method_with_abstract_vertx_gen_return()
-        self.assertIsInstance(ret, RefedInterface2)
-        self.assertEqual(ret.get_string(), 'abstractchaffinch')
-
-
-    def testMapComplexJsonArrayReturn(self):
-        out = obj.method_with_map_complex_json_array_return(lambda x: x)
-        m = out['foo']
-        self.assertEqual(m, [{'foo' : 'hello'}, {'bar' : 'bye'}])
-
-
-    def testOverloadedMethods(self):
-        refed_obj.set_string('dog')
-        dct = dict(called=False)
-        ret = obj.overloaded_method('cat', refed=refed_obj)
-        self.assertEqual(ret, 'meth1')
-        def handler(animal):
-            self.assertEqual(animal, 'giraffe')
-            dct['called'] = True
-        ret = obj.overloaded_method('cat', refed=refed_obj, period=12345, 
-                                    handler=handler)
-        self.assertEqual(ret, 'meth2')
-        self.assertEqual(dct['called'], True)
-        dct = dict(called=False)
-        ## for some reason animal is sometimes equals to giraffe and sometimes empty
-        def handler2(animal):
-            dct['called'] = True
-        ret = obj.overloaded_method('cat', handler=handler2)
-        self.assertEqual(ret, 'meth3')
-        self.assertEqual(dct['called'], True)
-        dct = dict(called=False)
-        ret = obj.overloaded_method('cat', refed=refed_obj, handler=handler)
-        self.assertEqual(ret, 'meth4')
-        self.assertEqual(dct['called'], True)
-        self.assertRaises(TypeError, obj.overloaded_method, 'cat')
-        self.assertRaises(TypeError, obj.overloaded_method, 'cat', refed=refed_obj,
-                          period=12345)
-        self.assertRaises(TypeError, obj.overloaded_method)
-
-
-    def testSuperInterfaces(self):
-        obj.super_method_with_basic_params(123, 12345, 1234567, 1265615234, 12.345, 12.34566, True, 88, 'foobar')
-        self.assertIsInstance(obj, SuperInterface1)
-        obj.other_super_method_with_basic_params(123, 12345, 1234567, 1265615234, 12.345, 12.34566, True, 88, 'foobar')
-        self.assertIsInstance(obj, SuperInterface2)
-
-
-    def testMethodWithGenericReturn(self):
-        ret = obj.method_with_generic_return('JsonObject')
-        self.assertEqual(type(ret), dict)
-        self.assertEqual(ret, {'foo' : 'hello', 'bar' : 123})
-        ret = obj.method_with_generic_return('JsonArray')
-        self.assertIsInstance(ret, list)
-        self.assertEqual(ret, ['foo', 'bar', 'wib'])
-
-
-    def testFluentMethod(self):
-        ret = obj.fluent_method('bar')
-        self.assertEqual(ret, obj)
-
-
-    def testStaticFactoryMethod(self):
-        ret = TestInterface.static_factory_method('bar')
-        self.assertEqual(type(ret), RefedInterface1)
-        self.assertEqual(ret.get_string(), 'bar')
-
-
-    def testMethodWithCachedReturn(self):
-        ret = obj.method_with_cached_return('bar')
-        ret2 = obj.method_with_cached_return('bar')
-        self.assertEqual(ret, ret2)
-        ret3 = obj.method_with_cached_return('bar')
-        self.assertEqual(ret, ret3)
-        self.assertEqual(ret.get_string(), 'bar')
-        self.assertEqual(ret2.get_string(), 'bar')
-        self.assertEqual(ret3.get_string(), 'bar')
-        ret.set_string('foo')
-        self.assertEqual(ret2.get_string(), 'foo')
-        self.assertEqual(ret3.get_string(), 'foo')
-
-
-    def testJsonReturns(self):
-        ret = obj.method_with_json_object_return()
-        self.assertEqual(ret, {'cheese' : 'stilton'})
-        ret = obj.method_with_json_array_return()
-        self.assertEqual(ret, ['socks', 'shoes'])
-
-
-    def testNullJsonReturns(self):
-        ret = obj.method_with_null_json_object_return()
-        self.assertIsNone(ret)
-        ret = obj.method_with_null_json_array_return()
-        self.assertIsNone(ret)
-
-
-    def testComplexJsonReturns(self):
-        ret = obj.method_with_complex_json_object_return()
-        self.assertEqual(ret, {'outer' : {'socks' : 'tartan'}, 'list': ['yellow', 'blue']})
-        ret = obj.method_with_complex_json_array_return()
-        self.assertEqual(ret, [{'foo' : 'hello'}, {'bar' : 'bye'}])
-
-
-    def testMapReturn(self):
-        readLog = []
-        writeLog = []
-        def handler(op):
-            wpatt = '|'.join(['put\([^,]+,[^\)]+\)', 'remove\([^\)]+\)'])
-            rpatt = 'get\([^\)]+\)'
-            m = re.match(wpatt, op)
-            if m or op == 'clear()':
-                writeLog.append(op)
-            else:
-                m = re.match(rpatt, op)
-                if m or op in ('size()', 'keySet()'):
-                    readLog.append(op)
-                else:
-                    raise Exception("Unsupported: {}".format(op))
-        map = obj.method_with_map_return(handler)
-        map['foo'] = 'bar'
-        self.assertEqual(writeLog, ['put(foo,bar)'])
-        readLog[:] = []
-        writeLog[:] = []
-        self.assertEqual(map['foo'], 'bar')
-        readLog.index('get(foo)')
-        self.assertEqual(writeLog, [])
-        map['wibble'] = 'quux'
-        readLog[:] = []
-        writeLog[:] = []
-        self.assertEqual(len(map), 2)
-        self.assertEqual(map['wibble'], 'quux')
-        readLog.index('size()')
-        self.assertEqual(writeLog, [])
-        readLog[:] = []
-        writeLog[:] = []
-        del map['wibble']
-        self.assertEqual(writeLog, ['remove(wibble)'])
-        self.assertEqual(len(map), 1)
-        map['blah'] = '123'
-        key_count = 0
-        readLog[:] = []
-        writeLog[:] = []
-        for k,v in iteritems(map):
-            if key_count == 0:
-                self.assertEqual(k, 'foo')
-                self.assertEqual(v, 'bar')
-                key_count += 1
-            else:
-                self.assertEqual(k, 'blah')
-                self.assertEqual(v, '123')
-        readLog.index('keySet()')
-        self.assertEqual(writeLog, [])
-        readLog[:] = []
-        writeLog[:] = []
-        map.clear()
-        # Clear maps to removing each item one by one.
-        self.assertEqual(writeLog, ['remove(foo)', 'remove(blah)'])
-
-
-    def testMapStringReturn(self):
-        map = obj.method_with_map_string_return(lambda x: x)
-        val = map['foo']
-        self.assertEqual(type(val), unicode)
-        self.assertEqual(val, 'bar')
-        map['juu'] = 'daa'
-        self.assertEqual(map.to_python(), {'foo' : 'bar','juu' : 'daa'})
-        def test():
-            map['wibble'] = 123
-        self.assertRaises(Exception, test)
-        self.assertEqual(map.to_python(), {'foo' : 'bar','juu' : 'daa'})
-
-
-    def testMapJsonObjectReturn(self):
-        map = obj.method_with_map_json_object_return(lambda x: x)
-        json = map['foo']
-        self.assertEqual(type(json), dict)
-        self.assertEqual(json['wibble'], 'eek')
-        map['bar'] = {'juu' : 'daa'}
-        self.assertEqual(map.to_python(), {'foo' : {'wibble' : 'eek'}, 'bar' : {'juu' : 'daa'}})
-        def test():
-            map['juu'] = 123
-        self.assertRaises(Exception, test)
-        self.assertEqual(map.to_python(), {'foo' : {'wibble' : 'eek'}, 'bar' : {'juu' : 'daa'}})
-
-
-    def testMapComplexJsonObjectReturn(self):
-        map = obj.method_with_map_complex_json_object_return(lambda x: x)
-        m = map['foo']
-        self.assertEqual(m, {'outer' : {'socks' : 'tartan'}, 'list' : ['yellow', 'blue']})
-
-
-    def testMapJsonArrayReturn(self):
-        map = obj.method_with_map_json_array_return(lambda x:x)
-        arr = map['foo']
-        self.assertEqual(type(arr), list)
-        self.assertEqual(arr, ['wibble'])
-        map['bar'] = ['spidey']
-        self.assertEqual(map.to_python(), {'foo' : ['wibble'],'bar' : ['spidey']})
-        def test():
-            map['juu'] = 123
-        self.assertRaises(Py4JJavaError, test)
-        self.assertEqual(map.to_python(), {'foo' : ['wibble'],'bar' : ['spidey']})
-
-
-    def testMapLongReturn(self):
-        map = obj.method_with_map_long_return(lambda x:x)
-        num = map['foo']
-        self.assertEqual(type(num), long)
-        self.assertEqual(num, 123)
-        map['bar'] = 321
-        self.assertEqual(map.to_python(), {'foo' : 123,'bar' : 321})
-        def test():
-            map['juu'] = 'something'
-        self.assertRaises(Py4JJavaError, test)
-        self.assertEqual(map.to_python(), {'foo' : 123,'bar' : 321})
-
-
-    def testMapIntegerReturn(self):
-        map = obj.method_with_map_integer_return(lambda x:x)
-        num = map['foo']
-        self.assertEqual(type(num), int)
-        self.assertEqual(num, 123)
-        map['bar'] = 321
-        self.assertEqual(map.to_python(), {'foo' : 123,'bar' : 321})
-        def test():
-            map['juu'] = 'something'
-        self.assertRaises(Py4JJavaError, test)
-        self.assertEqual(map.to_python(), {'foo' : 123,'bar' : 321})
-
-
-    def testMapShortReturn(self):
-        map = obj.method_with_map_short_return(lambda x:x)
-        num = map['foo']
-        self.assertEqual(type(num), int)
-        self.assertEqual(num, 123)
-        map['bar'] = 321
-        self.assertEqual(map.to_python(), {'foo' : 123,'bar' : 321})
-        def test():
-            map['juu'] = 'something'
-        self.assertRaises(Py4JJavaError, test)
-        self.assertEqual(map.to_python(), {'foo' : 123,'bar' : 321})
-
-
-    def testMapByteReturn(self):
-        map = obj.method_with_map_byte_return(lambda x:x)
-        num = map['foo']
-        self.assertEqual(type(num), int)
-        self.assertEqual(num, 123)
-        map['bar'] = 12
-        self.assertEqual(map.to_python(), {'foo' : 123,'bar' : 12})
-        def test():
-            map['juu'] = 'something'
-        self.assertRaises(Py4JJavaError, test)
-        self.assertEqual(map.to_python(), {'foo' : 123,'bar' : 12})
-
-
-    def testMapCharacterReturn(self):
-        map = obj.method_with_map_character_return(lambda x:x)
-        num = map['foo']
-        self.assertEqual(type(num), unicode)
-        self.assertEqual(num, 'X')
-        map['bar'] = 'Y'
-        self.assertEqual(map.to_python(), {'foo' : 'X','bar' : 'Y'})
-        def test():
-            map['juu'] = 'something'
-        self.assertRaises(ValueError, test)
-        self.assertEqual(map.to_python(), {'foo' : 'X','bar' : 'Y'})
-
-
-    def testMapBooleanReturn(self):
-        map = obj.method_with_map_boolean_return(lambda x:x)
-        num = map['foo']
-        self.assertEqual(type(num), bool)
-        self.assertEqual(num, True)
-        map['bar'] = False
-        self.assertEqual(map.to_python(), {'foo' : True,'bar' : False})
-        map['juu'] = 'something'
-        map['daa'] = None
-        self.assertEqual(map.to_python(), {'foo' : True,'bar' : False,'juu' : True,'daa' : False})
-
-
-    def testMapFloatReturn(self):
-        map = obj.method_with_map_float_return(lambda x:x)
-        num = map['foo']
-        self.assertEqual(type(num), float)
-        self.assertEqual(num, 0.123)
-        map['bar'] = 0.321
-        self.assertEqual(map['foo'], 0.123)
-        self.assertEqual(map['bar'], 0.321)
-        self.assertEqual(sorted(map.keys()), ['bar', 'foo'])
-        def test():
-            map['juu'] = 'something'
-        self.assertRaises(Py4JJavaError, test)
-        self.assertEqual(map['foo'], 0.123)
-        self.assertEqual(map['bar'], 0.321)
-        self.assertEqual(sorted(map.keys()), ['bar', 'foo'])
-
-
-    def testMapDoubleReturn(self):
-        map = obj.method_with_map_double_return(lambda x:x)
-        num = map['foo']
-        self.assertEqual(type(num), float)
-        self.assertEqual(num, 0.123)
-        map['bar'] = 0.321
-        self.assertEqual(map.to_python(), {'foo' : 0.123,'bar' : 0.321})
-        def test():
-            map['juu'] = 'something'
-        self.assertRaises(Py4JJavaError, test)
-        self.assertEqual(map.to_python(), {'foo' : 0.123,'bar' : 0.321})
-
-
-    def testMapNullReturn(self):
-        map = obj.method_with_null_map_return()
-        self.assertIsNone(map)
-
-
-    def testListStringReturn(self):
-        ret = obj.method_with_list_string_return()
-        self.assertIsInstance(ret, list)
-        self.assertEqual(ret, ['foo', 'bar', 'wibble'])
-
-
-    def testListLongReturn(self):
-        ret = obj.method_with_list_long_return()
-        self.assertIsInstance(ret, list)
-        self.assertEqual(ret, [123,456])
-
-
-    def testListJsonObjectReturn(self):
-        ret = obj.method_with_list_json_object_return()
-        self.assertIsInstance(ret, list)
-        self.assertEqual(ret, [{'foo' : 'bar'},{'blah' : 'eek'}])
-
-
-    def testListComplexJsonObjectReturn(self):
-        ret = obj.method_with_list_complex_json_object_return()
-        self.assertIsInstance(ret, list)
-        self.assertEqual(ret, [{'outer' : {'socks' : 'tartan'}, 'list' : ['yellow', 'blue']}])
-
-
-    def testListJsonArrayReturn(self):
-        ret = obj.method_with_list_json_array_return()
-        self.assertIsInstance(ret, list)
-        self.assertEqual(ret, [['foo'],['blah']])
-
-
-    def testListComplexJsonArrayReturn(self):
-        ret = obj.method_with_list_complex_json_array_return()
-        self.assertIsInstance(ret, list)
-        self.assertEqual(ret, [[{'foo' : 'hello'}],[{'bar' : 'bye'}]])
-
-
-    def testListVertxGenReturn(self):
-        ret = obj.method_with_list_vertx_gen_return()
-        self.assertIsInstance(ret, list)
-        self.assertEqual(type(ret[0]), RefedInterface1)
-        self.assertEqual(ret[0].get_string(), 'foo')
-        self.assertEqual(type(ret[1]), RefedInterface1)
-        self.assertEqual(ret[1].get_string(), 'bar')
-
-
-    def testSetStringReturn(self):
-        ret = obj.method_with_set_string_return()
-        self.assertIsInstance(ret, set)
-        self.assertEqual(ret, set(['foo', 'bar', 'wibble']))
-
-
-    def testSetLongReturn(self):
-        ret = obj.method_with_set_long_return()
-        self.assertIsInstance(ret, set)
-        self.assertEqual(ret, set([123,456]))
-
-
-    def testSetJsonObjectReturn(self):
-        ret = obj.method_with_set_json_object_return()
-        self.assertEqual(type(ret), set)
-        self.assertEqual(ret, set([frozendict({'foo':'bar'}),
-                                   frozendict({'blah':'eek'})
-                                  ])
-                        )
-
-
-    def testSetComplexJsonObjectReturn(self):
-        ret = obj.method_with_set_complex_json_object_return()
-        self.assertEqual(type(ret), set)
-        self.assertEqual(ret, set([frozendict({'outer' : frozendict({'socks' : 'tartan'}), 
-                                               'list': frozenset(['yellow', 'blue'])})
-                                 ])
-                        )
-
-
-    def testSetJsonArrayReturn(self):
-        ret = obj.method_with_set_json_array_return()
-        self.assertIsInstance(ret, set)
-        self.assertEqual(ret, set([frozenset(['foo']), 
-                                   frozenset(['blah'])
-                                  ])
-                        )
-
-
-    def testSetComplexJsonArrayReturn(self):
-        ret = obj.method_with_set_complex_json_array_return()
-        self.assertIsInstance(ret, set)
-        self.assertEqual(ret, set([frozenset([frozendict({'foo' : 'hello'})]), 
-                                   frozenset([frozendict({'bar' : 'bye'})])
-                                  ])
-                        )
-
-
-    def testSetVertxGenReturn(self):
-        ret = obj.method_with_set_vertx_gen_return()
-        self.assertIsInstance(ret, set)
-        for elt in ret:
-            self.assertIsInstance(elt, RefedInterface1)
-        self.assertEqual(set([o.get_string() for o in ret]), set(['foo', 'bar']))
-
-
-    def testThrowableReturn(self):
-        ret = obj.method_with_throwable_return('bogies')
-        self.assertEqual('bogies', ret.getMessage())
-
-
-    def testCustomModule(self):
-        my = MyInterface.create()
-        test_interface = my.method()
-        test_interface.method_with_basic_params(123, 12345, 1234567, 
-                                                1265615234, 12.345, 12.34566, 
-                                                True, 'X', 'foobar')
-        sub = my.sub()
-        ret = sub.reverse("hello")
-        self.assertEqual(ret, "olleh")
-
-
-    #def testMethodWithListParams(self):
-        #obj.method_with_list_params(
-            #['foo', 'bar'],
-            #[2, 3],
-            #[12, 13],
-            #[1234, 1345],
-            #[123, 456],
-            #[{'foo':'bar'}, {'eek':'wibble'}],
-            #[['foo'], ['blah']],
-            #[RefedInterface1(jvm.io.vertx.codegen.testmodel.RefedInterface1Impl()).set_string('foo'), 
-             #RefedInterface1(jvm.io.vertx.codegen.testmodel.RefedInterface1Impl()).set_string('bar')],
-            #[{'foo':'String 1','bar':1,'wibble':1.1}, {'foo':'String 2','bar':2,'wibble':2.2}]
-        #)
-        #self.assertRaises(TypeError,
-                          #obj.method_with_list_params(None, None, None, None, 
-                                                      #None, None, None, None))
-
-
-    #def testMethodWithSetParams(self):
-        #obj.method_with_set_params(
-            #set(['foo', 'bar']),
-            #set([2, 3]),
-            #set([12, 13]),
-            #set([1234, 1345]),
-            #set([123, 456]),
-            #set([frozendict({'foo':'bar'}), frozendict({'eek':'wibble'})]),
-            #set([frozenset(['foo']), frozenset(['blah'])]),
-            #set([RefedInterface1(jvm.io.vertx.codegen.testmodel.RefedInterface1Impl()).set_string('foo'), 
-             #RefedInterface1(jvm.io.vertx.codegen.testmodel.RefedInterface1Impl()).set_string('bar')]),
-            #set([frozendict({'foo':'String 1','bar':1,'wibble':1.1}), 
-                 #frozendict({'foo':'String 2','bar':2,'wibble':2.2})])
-        #)
-        #self.assertRaises(TypeError,
-                          #obj.method_with_set_params(None, None, None, None, 
-                                                     #None, None, None, None))
-
-
-    #def testMethodWithMapParams(self):
-        #obj.method_with_map_params(
-            #{'foo' : 'bar', 'eek' : 'wibble'},
-            #{'foo' : 2, 'eek' : 3},
-            #{'foo' : 12, 'eek' : 13},
-            #{'foo' : 1234, 'eek' : 1345},
-            #{'foo' : 123, 'eek' : 456},
-            #{'foo' : {'foo' : 'bar'}, 'eek' : {'eek' : 'wibble'}},
-            #{'foo' : ['foo'], 'eek' : ['blah']},
-            #{'foo' : RefedInterface1(jvm.io.vertx.codegen.testmodel.RefedInterface1Impl()).set_string('foo'),
-             #'eek' : RefedInterface1(jvm.io.vertx.codegen.testmodel.RefedInterface1Impl()).set_string('bar')}
-        #)
-        #self.assertRaises(TypeError,
-                          #obj.method_with_map_params(None, None, None, None, 
-                                                     #None, None, None, None))
-
-
-    def testEnumReturn(self):
-        ret = obj.method_with_enum_return('JULIEN')
-        self.assertEqual('JULIEN', ret)
-
-
-    def testEnumParam(self):
-        ret = obj.method_with_enum_param('sausages', "TIM")
-        self.assertEqual(ret, 'sausagesTIM')
->>>>>>> f6afc7a5
 
 
 if __name__ == "__main__":
